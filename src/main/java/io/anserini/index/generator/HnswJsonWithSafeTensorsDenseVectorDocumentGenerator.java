package io.anserini.index.generator;

import io.anserini.collection.SourceDocument;
import io.anserini.index.AbstractIndexer;
import io.anserini.index.Constants;
import org.apache.logging.log4j.LogManager;
import org.apache.logging.log4j.Logger;
import org.apache.lucene.document.BinaryDocValuesField;
import org.apache.lucene.document.Document;
import org.apache.lucene.document.Field;
import org.apache.lucene.document.KnnFloatVectorField;
import org.apache.lucene.document.StringField;
import org.apache.lucene.index.VectorSimilarityFunction;
import org.apache.lucene.util.BytesRef;
import com.fasterxml.jackson.databind.ObjectMapper;

import java.io.IOException;
import java.nio.ByteBuffer;
import java.nio.ByteOrder;
import java.nio.charset.StandardCharsets;
import java.nio.file.Files;
import java.nio.file.Path;
import java.nio.file.Paths;
import java.util.Arrays;
import java.util.HashSet;
import java.util.Map;
import java.util.List;
import java.util.stream.Stream;

public class HnswJsonWithSafeTensorsDenseVectorDocumentGenerator<T extends SourceDocument>
        implements LuceneDocumentGenerator<T> {
    private static final Logger LOG = LogManager.getLogger(HnswJsonWithSafeTensorsDenseVectorDocumentGenerator.class);
    protected AbstractIndexer.Args args;
    private HashSet<String> allowedFileSuffix;

    public HnswJsonWithSafeTensorsDenseVectorDocumentGenerator(AbstractIndexer.Args args) {
        this.args = args;
        this.allowedFileSuffix = new HashSet<>(Arrays.asList(".json", ".jsonl", ".gz"));
        LOG.info("Initializing HnswJsonWithSafeTensorsDenseVectorDocumentGenerator with Args...");
<<<<<<< HEAD
    }

    private void initializeArgs() {
        if (this.args.input == null || this.args.input.isEmpty()) {
            String inputPath = System.getProperty("input.path");
            if (inputPath != null && !inputPath.isEmpty()) {
                this.args.input = inputPath;
                LOG.info("Initialized input path from system property: " + this.args.input);
            } else {
                LOG.error("Input path is not provided and cannot be initialized.");
                throw new IllegalArgumentException("Input path is not provided.");
            }
        }
=======
>>>>>>> bca9754f
    }

    @Override
    public Document createDocument(T src) throws InvalidDocumentException {
        try {
            LOG.info("Input path for createDocument: " + this.args.input);

            if (this.args.input == null) {
                LOG.error("Input path is null");
                throw new InvalidDocumentException();
            }

            Path inputFolder = Paths.get(this.args.input);

            FilePaths filePaths = generateFilePaths(inputFolder);

            if (filePaths == null) {
                LOG.error("Error generating file paths");
                throw new InvalidDocumentException();
            }

            LOG.info("Generated file paths: ");
            LOG.info(" - Vectors: " + filePaths.vectorsFilePath);
            LOG.info(" - Docids: " + filePaths.docidsFilePath);

            if (filePaths.vectorsFilePath == null || filePaths.docidsFilePath == null) {
                LOG.error("Error generating file paths");
                throw new InvalidDocumentException();
            }

            // Read vectors and docids from safetensors
            double[][] vectors = readVectors(filePaths.vectorsFilePath);
            String[] docids = readDocidAsciiValues(filePaths.docidsFilePath);

            String id = src.id();
            LOG.info("Processing document ID: " + id);
            int index = Arrays.asList(docids).indexOf(id);

            if (index == -1) {
                LOG.error("Error finding index for document ID: " + id);
                LOG.error("Document ID ASCII: " + Arrays.toString(id.chars().toArray()));
                LOG.error("Available IDs ASCII: " + Arrays.deepToString(docids));
                throw new InvalidDocumentException();
            }

            float[] contents = new float[vectors[index].length];
            for (int i = 0; i < contents.length; i++) {
                contents[i] = (float) vectors[index][i];
            }

            final Document document = new Document();
            document.add(new StringField(Constants.ID, id, Field.Store.YES));
            document.add(new BinaryDocValuesField(Constants.ID, new BytesRef(id)));
            document.add(new KnnFloatVectorField(Constants.VECTOR, contents, VectorSimilarityFunction.DOT_PRODUCT));
            return document;
        } catch (Exception e) {
            LOG.error("Error creating document", e);
<<<<<<< HEAD
            LOG.error("trace: " + e.getStackTrace());
=======
            LOG.error("trace: " + Arrays.toString(e.getStackTrace()));
>>>>>>> bca9754f
            LOG.error("Document ID: " + src.id());
            LOG.error("Document contents: " + src.contents());
            LOG.error("Paths: " + this.args.input);

            throw new InvalidDocumentException();
        }
    }

    public FilePaths generateFilePaths(Path inputFolder) throws IOException {
        String inputFileName;
        try (Stream<Path> files = Files.list(inputFolder)) {
            inputFileName = files
                    .filter(file -> allowedFileSuffix.stream().anyMatch(suffix -> file.getFileName().toString().endsWith(suffix)))
                    .map(file -> file.getFileName().toString())
                    .findFirst()
                    .orElseThrow(() -> new IOException("No valid input file found in the directory"));
        }

        Path grandParent = inputFolder.getParent().getParent();
        Path parent = inputFolder.getParent();
        Path safetensorsFolder = Paths.get(grandParent.toString() + "/" + parent.getFileName().toString() + ".safetensors",
                inputFolder.getFileName().toString());

        String baseName = inputFileName.replace(".jsonl", "").replace(".json", "").replace(".gz", "");
        String vectorsFilePath = Paths.get(safetensorsFolder.toString(), baseName + "_vectors.safetensors").toString();
        String docidsFilePath = Paths.get(safetensorsFolder.toString(), baseName + "_docids.safetensors").toString();

        return new FilePaths(vectorsFilePath, docidsFilePath);
    }

    public static class FilePaths {
        public String vectorsFilePath;
        public String docidsFilePath;

        public FilePaths(String vectorsFilePath, String docidsFilePath) {
            this.vectorsFilePath = vectorsFilePath;
            this.docidsFilePath = docidsFilePath;
        }
    }

    private double[][] readVectors(String filePath) throws IOException {
        byte[] data = Files.readAllBytes(Paths.get(filePath));
        Map<String, Object> header = parseHeader(data);
        return extractVectors(data, header);
    }

    private String[] readDocidAsciiValues(String filePath) throws IOException {
        byte[] data = Files.readAllBytes(Paths.get(filePath));
        Map<String, Object> header = parseHeader(data);
        return extractDocids(data, header);
    }

    @SuppressWarnings("unchecked")
    private static Map<String, Object> parseHeader(byte[] data) throws IOException {
        ByteBuffer buffer = ByteBuffer.wrap(data).order(ByteOrder.LITTLE_ENDIAN);
        long headerSize = buffer.getLong();
        byte[] headerBytes = new byte[(int) headerSize];
        buffer.get(headerBytes);
        String headerJson = new String(headerBytes, StandardCharsets.UTF_8).trim();
        System.out.println("Header JSON: " + headerJson);
        ObjectMapper objectMapper = new ObjectMapper();
        return objectMapper.readValue(headerJson, Map.class);
    }

    private static double[][] extractVectors(byte[] data, Map<String, Object> header) {
        @SuppressWarnings("unchecked")
        Map<String, Object> vectorsInfo = (Map<String, Object>) header.get("vectors");
        String dtype = (String) vectorsInfo.get("dtype");
        
        @SuppressWarnings("unchecked")
        List<Integer> shapeList = (List<Integer>) vectorsInfo.get("shape");
        int rows = shapeList.get(0);
        int cols = shapeList.get(1);
        @SuppressWarnings("unchecked")
        List<Number> dataOffsets = (List<Number>) vectorsInfo.get("data_offsets");
        long begin = dataOffsets.get(0).longValue();
        long end = dataOffsets.get(1).longValue();

        System.out.println("Vectors shape: " + rows + "x" + cols);
        System.out.println("Data offsets: " + begin + " to " + end);
        System.out.println("Data type: " + dtype);

        ByteBuffer buffer = ByteBuffer.wrap(data).order(ByteOrder.LITTLE_ENDIAN);
        // Correctly position the buffer to start reading after the header
        buffer.position((int) (begin + buffer.getLong(0) + 8));

        double[][] vectors = new double[rows][cols];
        if (dtype.equals("F64")) {
            for (int i = 0; i < rows; i++) {
                for (int j = 0; j < cols; j++) {
                    vectors[i][j] = buffer.getDouble();
                }
            }
        } else {
            throw new UnsupportedOperationException("Unsupported data type: " + dtype);
        }

        // Log the first few rows and columns to verify the content
        System.out.println("First few vectors:");
        for (int i = 0; i < Math.min(5, rows); i++) {
            for (int j = 0; j < Math.min(10, cols); j++) {
                System.out.print(vectors[i][j] + " ");
            }
            System.out.println();
        }

        return vectors;
    }

    @SuppressWarnings("unchecked")
    private static String[] extractDocids(byte[] data, Map<String, Object> header) {
        Map<String, Object> docidsInfo = (Map<String, Object>) header.get("docids");
        String dtype = (String) docidsInfo.get("dtype");
        
        List<Integer> shapeList = (List<Integer>) docidsInfo.get("shape");
        int length = shapeList.get(0);
        int maxCols = shapeList.get(1);

        List<Number> dataOffsets = (List<Number>) docidsInfo.get("data_offsets");
        long begin = dataOffsets.get(0).longValue();
        long end = dataOffsets.get(1).longValue();

        System.out.println("Docids shape: " + length + "x" + maxCols);
        System.out.println("Data offsets: " + begin + " to " + end);
        System.out.println("Data type: " + dtype);

        ByteBuffer buffer = ByteBuffer.wrap(data).order(ByteOrder.LITTLE_ENDIAN);
        // Correctly position the buffer to start reading after the header
        buffer.position((int) (begin + buffer.getLong(0) + 8));

        String[] docids = new String[length];
        StringBuilder sb = new StringBuilder();
        if (dtype.equals("I64")) {
            for (int i = 0; i < length; i++) {
                sb.setLength(0);
                for (int j = 0; j < maxCols; j++) {
                    char c = (char) buffer.getLong();
                    if (c != 0) sb.append(c);
                }
                docids[i] = sb.toString();
            }
        } else {
            throw new UnsupportedOperationException("Unsupported data type: " + dtype);
        }

        // Log the first few docid indices to verify the content
        System.out.println("First few docids:");
        for (int i = 0; i < Math.min(10, docids.length); i++) {
            System.out.println(docids[i]);
        }

        return docids;
    }
}<|MERGE_RESOLUTION|>--- conflicted
+++ resolved
@@ -37,7 +37,7 @@
         this.args = args;
         this.allowedFileSuffix = new HashSet<>(Arrays.asList(".json", ".jsonl", ".gz"));
         LOG.info("Initializing HnswJsonWithSafeTensorsDenseVectorDocumentGenerator with Args...");
-<<<<<<< HEAD
+
     }
 
     private void initializeArgs() {
@@ -51,8 +51,7 @@
                 throw new IllegalArgumentException("Input path is not provided.");
             }
         }
-=======
->>>>>>> bca9754f
+
     }
 
     @Override
@@ -110,11 +109,8 @@
             return document;
         } catch (Exception e) {
             LOG.error("Error creating document", e);
-<<<<<<< HEAD
-            LOG.error("trace: " + e.getStackTrace());
-=======
             LOG.error("trace: " + Arrays.toString(e.getStackTrace()));
->>>>>>> bca9754f
+
             LOG.error("Document ID: " + src.id());
             LOG.error("Document contents: " + src.contents());
             LOG.error("Paths: " + this.args.input);
